
app/app.log

app/__pycache__/

.idea/

app/user_data.json

app/courses_data.json

*.log

app/courses_data/

app/scrapers/__pycache__/

app/scrapers/requests_scraper/__pycache__/

app/captcha_solver/__pycache__/

app/assets/__pycache__/

app/core/__pycache__/

app/data/backups/

app/ui/__pycache__/

app/scrapers/selenium_scraper/__pycache__/

app/data/__pycache__/

app/data/courses_data/available_courses.json

app/data/courses_data/unavailable_courses.json

*.backup

app/data/user_data.json

app/output.txt

*.patch

app/data/user_added_courses.json

# Local credentials file (gitignored for security)
app/data/local_credentials.json

app/data/courses_data.json
<<<<<<< HEAD

app/.env

*.db
=======
 
# gitignored .db file.
app/data/golestan_courses.db
>>>>>>> 98c06675
<|MERGE_RESOLUTION|>--- conflicted
+++ resolved
@@ -49,13 +49,10 @@
 app/data/local_credentials.json
 
 app/data/courses_data.json
-<<<<<<< HEAD
+ 
+# gitignored .db file.
+app/data/golestan_courses.db
 
 app/.env
 
-*.db
-=======
- 
-# gitignored .db file.
-app/data/golestan_courses.db
->>>>>>> 98c06675
+*.db