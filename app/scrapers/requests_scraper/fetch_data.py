import re
import time
from random import random
import requests
from bs4 import BeautifulSoup
from dotenv import load_dotenv
from requests.cookies import create_cookie
from pathlib import Path
<<<<<<< HEAD
from app.data.student_db import StudentDatabase
from app.scrapers.requests_scraper.parsers import parse_courses_from_xml, parse_student_info, parse_semester_data, extract_semester_ids
=======
>>>>>>> 26766a5a
import os
from app.data.database import CourseDatabase
from app.scrapers.requests_scraper.xml_parser import parse_courses_from_xml
from app.captcha_solver.predict import predict

class GolestanSession:
    """Manages Golestan session and authentication."""

    def __init__(self):
        self.session = requests.Session()
        self.session_id = None
        self.lt = None
        self.u = None
        self.tck = None
        self.ctck = None
        self.seq = 1
        self.headers = {
            "Accept": "text/html,application/xhtml+xml,application/xml;q=0.9,image/avif,image/webp,image/apng,*/*;q=0.8,application/signed-exchange;v=b3;q=0.7",
            "Accept-Encoding": "gzip, deflate, br, zstd",
            "Accept-Language": "en-US,en;q=0.9",
            "Sec-Ch-Ua": '"Chromium";v="140", "Not=A?Brand";v="24", "Google Chrome";v="140"',
            "Sec-Ch-Ua-Mobile": "?0",
            "Sec-Ch-Ua-Platform": '"Windows"',
            "Sec-Fetch-Site": "same-origin",
            "Upgrade-Insecure-Requests": "1",
            "User-Agent": "Mozilla/5.0 (Windows NT 10.0; Win64; x64) AppleWebKit/537.36 (KHTML, like Gecko) Chrome/140.0.0.0 Safari/537.36"
            }

    def _add_cookies(self, cookie_tuples):
        """Clear and add cookies to session."""
        self.session.cookies.clear()
        for name, value in cookie_tuples:
            cookie_obj = create_cookie(name=name, value=value, domain="golestan.ikiu.ac.ir")
            self.session.cookies.set_cookie(cookie_obj)

    def _extract_aspnet_fields(self, html):
        """Extract ASP.NET form fields from HTML."""
        soup = BeautifulSoup(html, 'html.parser')
        fields = {}
        fields['viewstate'] = soup.find('input', {'name': '__VIEWSTATE'})['value']
        fields['viewstategen'] = soup.find('input', {'name': '__VIEWSTATEGENERATOR'})['value']
        fields['eventvalidation'] = soup.find('input', {'name': '__EVENTVALIDATION'})['value']
        ticket_box = soup.find('input', {'name': 'TicketTextBox'})
        fields['ticket'] = ticket_box.get('value') if ticket_box else None
        return fields

    def _extract_xmldat(self, text):
        """Extract xmlDat value from response text."""
        pattern = r'xmlDat\s*=\s*["\'](.*?)["\'];'
        match = re.search(pattern, text, re.DOTALL)
        return match.group(1) if match else None

    def authenticate(self, username=None, password=None, max_attempts=5):
        """
        Authenticate with Golestan system.

        Args:
            username: Username for login (defaults to env USERNAME)
            password: Password for login (defaults to env PASSWORD)
            max_attempts: Maximum captcha solving attempts

        Returns:
            bool: True if authentication successful, False otherwise
        """
        
        # Get the path to the scrapers directory where .env should be located
        app_dir = Path(__file__).resolve().parent.parent.parent
        env_path = app_dir / '.env'
        
        # Load the .env file from the correct location
        load_dotenv(dotenv_path=env_path, override=True)

        self.username = username or os.getenv("USERNAME")
        password = password or os.getenv("PASSWORD")
        print(username, password)
        # Get session ID
        url = "https://golestan.ikiu.ac.ir/_templates/unvarm/unvarm.aspx?typ=1"
        response = self.session.get(url, headers=self.headers)
        self.session_id = self.session.cookies.get("ASP.NET_SessionId")

        cookie_tuples = [
            ("ASP.NET_SessionId", self.session_id),
            ("f", ""), ("ft", ""), ("lt", ""),
            ("seq", ""), ("su", ""), ("u", "")
        ]
        self._add_cookies(cookie_tuples)

        # Get login page
        get_url = 'https://golestan.ikiu.ac.ir/Forms/AuthenticateUser/AuthUser.aspx?fid=0;1&tck=&&&lastm=20240303092318'
        get_resp = self.session.get(get_url, headers=self.headers)
        aspnet_fields = self._extract_aspnet_fields(get_resp.text)

        # Step 4: Initial POST
        payload = {
            '__VIEWSTATE': aspnet_fields['viewstate'],
            '__VIEWSTATEGENERATOR': aspnet_fields['viewstategen'],
            '__EVENTVALIDATION': aspnet_fields['eventvalidation'],
            'TxtMiddle': '<r/>',
            'Fm_Action': '00',
            'Frm_Type': '', 'Frm_No': '', 'TicketTextBox': ''
        }

        post_url = 'https://golestan.ikiu.ac.ir/Forms/AuthenticateUser/AuthUser.aspx?fid=0%3b1&tck=&&&lastm=20240303092318'
        post_resp = self.session.post(post_url, data=payload, headers=self.headers)
        aspnet_fields = self._extract_aspnet_fields(post_resp.text)

        # Captcha solving loop
        for i in range(max_attempts):
            print(f"🔄 Authentication attempt {i + 1}/{max_attempts}...")

            # Get captcha
            captcha_url = f"https://golestan.ikiu.ac.ir/Forms/AuthenticateUser/captcha.aspx?{random()}"
            resp = self.session.get(captcha_url, headers=self.headers, stream=True)

            if resp.status_code == 200:
                print("✅ Captcha image received. Running recognition...")
                captcha_text = predict(resp.content)
            else:
                print("❌ Failed to download captcha")
                continue  # Skips to next loop iteration

            payload = {
                '__VIEWSTATE': aspnet_fields['viewstate'],
                '__VIEWSTATEGENERATOR': aspnet_fields['viewstategen'],
                '__EVENTVALIDATION': aspnet_fields['eventvalidation'],
                'TxtMiddle': f'<r F51851="" F80351="{self.username}" F80401="{password}" F51701="{captcha_text}" F83181="1" F51602="" F51803="0" F51601="1"/>',
                'Fm_Action': '09',
                'Frm_Type': '', 'Frm_No': '', 'TicketTextBox': ''
            }

            resp_post = self.session.post(post_url, data=payload, headers=self.headers)

            # Check if login successful
            self.lt = self.session.cookies.get("lt")
            self.u = self.session.cookies.get("u")

            if self.lt and self.u:
                print(f"✅ Authentication successful on attempt {i + 1}")
                aspnet_fields = self._extract_aspnet_fields(resp_post.text)
                self.tck = aspnet_fields['ticket']
                self.session_id = self.session.cookies.get("ASP.NET_SessionId", domain="golestan.ikiu.ac.ir")
                break
            else:
                print(f"❌ Failed attempt {i + 1}: Invalid captcha or credentials")
                time.sleep(1)
                continue
        else:
            print("🚫 All authentication attempts failed")
            return False

        cookie_tuples = [
            ("ASP.NET_SessionId", self.session_id),
            ("f", '1'), ("ft", '0'), ("lt", self.lt),
            ("seq", str(self.seq)), ("stdno", ''),
            ("su", '0'), ("u", self.u)
        ]
        self._add_cookies(cookie_tuples)

        rnd = random()
        get_url = f'https://golestan.ikiu.ac.ir/Forms/F0213_PROCESS_SYSMENU/F0213_01_PROCESS_SYSMENU_Dat.aspx?r={rnd}&fid=0;11130&b=&l=&tck={self.tck}&&lastm=20240303092316'
        get_resp = self.session.get(get_url, headers=self.headers)
        aspnet_fields = self._extract_aspnet_fields(get_resp.text)
        ticket = aspnet_fields['ticket']

        self.seq += 1
        cookie_tuples = [
            ("ASP.NET_SessionId", self.session_id),
            ("f", '11130'), ("ft", '0'), ("lt", self.lt),
            ("seq", str(self.seq)), ("su", '3'), ("u", self.u)
        ]
        self._add_cookies(cookie_tuples)

        payload = {
            '__VIEWSTATE': aspnet_fields['viewstate'],
            '__VIEWSTATEGENERATOR': aspnet_fields['viewstategen'],
            '__EVENTVALIDATION': aspnet_fields['eventvalidation'],
            'Fm_Action': '00', "Frm_Type": "", "Frm_No": "",
            "TicketTextBox": ticket, "XMLStdHlp": "",
            "TxtMiddle": "<r/>", 'ex': ''
        }

        post_url = f'https://golestan.ikiu.ac.ir/Forms/F0213_PROCESS_SYSMENU/F0213_01_PROCESS_SYSMENU_Dat.aspx?r={rnd}&fid=0%3b11130&b=&l=&tck={self.tck}&&lastm=20240303092316'
        post_resp = self.session.post(post_url, headers=self.headers, data=payload)
        aspnet_fields = self._extract_aspnet_fields(post_resp.text)
        self.tck = aspnet_fields['ticket']

        return True

    def fetch_courses(self, status='both'):
        """
        Fetch course data based on status.

        Args:
            status: 'available', 'unavailable', or 'both'

        Returns:
            dict: Contains 'available' and/or 'unavailable' course data
        """

        # Enter 102 and click
        cookie_tuples = [
            ("ASP.NET_SessionId", self.session_id),
            ("f", '11130'), ("ft", '0'), ("lt", self.lt),
            ("seq", str(self.seq)), ("su", '3'), ("u", self.u)
        ]
        self._add_cookies(cookie_tuples)

        self.rnd = random()
        get_url = f'https://golestan.ikiu.ac.ir/Forms/F0202_PROCESS_REP_FILTER/F0202_01_PROCESS_REP_FILTER_DAT.ASPX?r={self.rnd}&fid=1;102&b=10&l=1&tck={self.tck}&&lastm=20230828062456'
        get_resp = self.session.get(get_url, headers=self.headers)
        aspnet_fields = self._extract_aspnet_fields(get_resp.text)
        ticket = aspnet_fields['ticket']
        self.ctck = self.session.cookies.get('ctck')

        self.seq += 1
        cookie_tuples = [
            ("ASP.NET_SessionId", self.session_id),
            ("ctck", self.ctck), ("f", '102'), ("ft", '1'),
            ("lt", self.lt), ("seq", str(self.seq)),
            ("stdno", ''), ("su", '3'), ("u", self.u)
        ]
        self._add_cookies(cookie_tuples)

        payload = {
            "__VIEWSTATE": aspnet_fields['viewstate'],
            "__VIEWSTATEGENERATOR": aspnet_fields['viewstategen'],
            "__EVENTVALIDATION": aspnet_fields['eventvalidation'],
            "Fm_Action": "00", "Frm_Type": "", "Frm_No": "", "F_ID": "",
            "XmlPriPrm": "", "XmlPubPrm": "", "XmlMoredi": "",
            "F9999": "", "HelpCode": "", "Ref1": "", "Ref2": "", "Ref3": "",
            "Ref4": "", "Ref5": "", "NameH": "", "FacNoH": "", "GrpNoH": "",
            "TicketTextBox": ticket, "RepSrc": "", "ShowError": "",
            "TxtMiddle": "<r/>", "tbExcel": "", "txtuqid": "", "ex": ""
        }

        post_url = f'https://golestan.ikiu.ac.ir/Forms/F0202_PROCESS_REP_FILTER/F0202_01_PROCESS_REP_FILTER_DAT.ASPX?r={self.rnd}&fid=1%3b102&b=10&l=1&tck={self.tck}&&lastm=20230828062456'
        post_resp = self.session.post(post_url, headers=self.headers, data=payload)

        aspnet_fields = self._extract_aspnet_fields(post_resp.text)
        self.report_ticket = aspnet_fields['ticket']

        print("✅ Navigated to course report dashboard")

        # Click show result
        cookie_tuples = [
            ("ASP.NET_SessionId", self.session_id),
            ("ctck", self.ctck), ("f", '102'), ("ft", '1'),
            ("lt", self.lt), ("seq", str(self.seq)),
            ("su", '0'), ("u", self.u)
        ]
        self._add_cookies(cookie_tuples)

        # XML parameters
        xml_pri_prm = """<Root><N UQID="48" id="4" F="" T=""/><N UQID="50" id="8" F="" T=""/><N UQID="52" id="12" F="" T=""/><N UQID="62" id="16" F="" T=""/><N UQID="14" id="18" F="" T=""/><N UQID="16" id="20" F="" T=""/><N UQID="18" id="22" F="" T=""/><N UQID="20" id="24" F="" T=""/><N UQID="22" id="26" F="" T=""/></Root>"""

        xml_pub_prm_template = """<Root><N id="4" F1="4041" T1="4041" F2="" T2="" A="" S="" Q="" B=""/><N id="5" F1="10" T1="10" F2="" T2="" A="0" S="1" Q="1" B="B"/><N id="6" F1="{}" T1="{}" F2="" T2="" A="" S="" Q="" B=""/><N id="12" F1="" T1="" F2="" T2="" A="0" S="1" Q="2" B="B"/><N id="16" F1="" T1="" F2="" T2="" A="0" S="1" Q="3" B="B"/><N id="22" F1="" T1="" F2="" T2="" A="0" S="" Q="6" B="S"/><N id="24" F1="" T1="" F2="" T2="" A="0" S="" Q="7" B="S"/><N id="30" F1="" T1="" F2="" T2="" A="" S="" Q="" B=""/><N id="32" F1="" T1="" F2="" T2="" A="" S="" Q="" B=""/><N id="36" F1="" T1="" F2="" T2="" A="" S="" Q="" B=""/><N id="38" F1="" T1="" F2="" T2="" A="" S="" Q="" B=""/><N id="40" F1="" T1="" F2="" T2="" A="" S="" Q="" B=""/><N id="44" F1="" T1="" F2="" T2="" A="" S="" Q="" B=""/><N id="45" F1="" T1="" F2="" T2="" A="" S="" Q="" B=""/><N id="46" F1="" T1="" F2="" T2="" A="" S="" Q="" B=""/><N id="48" F1="" T1="" F2="" T2="" A="" S="" Q="" B=""/><N id="52" F1="" T1="" F2="" T2="" A="" S="" Q="" B=""/><N id="56" F1="" T1="" F2="" T2="" A="" S="" Q="" B=""/><N id="64" F1="" T1="" F2="" T2="" A="" S="" Q="" B=""/><N id="68" F1="" T1="" F2="" T2="" A="" S="" Q="" B=""/><N id="99" F1="" T1="" F2="" T2="" A="" S="" Q="" B=""/><N id="100" F1="" T1="" F2="" T2="" A="" S="" Q="" B=""/><N id="101" F1="" T1="" F2="" T2="" A="" S="" Q="" B=""/><N id="103" F1="" T1="" F2="" T2="" A="" S="" Q="" B=""/><N id="104" F1="" T1="" F2="" T2="" A="" S="" Q="" B=""/><N id="105" F1="" T1="" F2="" T2="" A="" S="" Q="" B=""/><N id="107" F1="" T1="" F2="" T2="" A="" S="" Q="" B=""/><N id="112" F1="" T1="" F2="" T2="" A="" S="" Q="" B=""/></Root>"""

        results_data = {}

        if status in ['available', 'both']:
            print("📥 Fetching available courses...")
            payload = {
                "__VIEWSTATE": aspnet_fields['viewstate'],
                "__VIEWSTATEGENERATOR": aspnet_fields['viewstategen'],
                "__EVENTVALIDATION": aspnet_fields ['eventvalidation'],
                "Fm_Action": "09", "Frm_Type": "", "Frm_No": "", "F_ID": "",
                "XmlPriPrm": xml_pri_prm.replace('\n', ''),
                "XmlPubPrm": xml_pub_prm_template.format(1, 1).replace('\n', ''),
                "XmlMoredi": "<Root/>",
                "F9999": "", "HelpCode": "", "Ref1": "", "Ref2": "", "Ref3": "",
                "Ref4": "", "Ref5": "", "NameH": "", "FacNoH": "", "GrpNoH": "",
                "TicketTextBox": self.report_ticket, "RepSrc": "", "ShowError": "",
                "TxtMiddle": "<r/>", "tbExcel": "", "txtuqid": "", "ex": ""
            }

            post_url = f'https://golestan.ikiu.ac.ir/Forms/F0202_PROCESS_REP_FILTER/F0202_01_PROCESS_REP_FILTER_DAT.ASPX?r={self.rnd}&fid=1%3b102&b=10&l=1&tck={self.tck}&&lastm=20230828062456'
            post_resp = self.session.post(post_url, headers=self.headers, data=payload)

            xml_string = self._extract_xmldat(post_resp.text)
            if xml_string:
                results_data['available'] = xml_string
                print("✅ Available courses data retrieved")
            else:
                print("❌ Failed to extract available courses data")

            # Update state for next request
            aspnet_fields = self._extract_aspnet_fields(post_resp.text)
            self.report_ticket = aspnet_fields['ticket']
            self.ctck = self.session.cookies.get('ctck')

        # Fetch unavailable courses
        if status in ['unavailable', 'both']:
            print("📥 Fetching unavailable courses...")

            # Update cookies (just different ctck as previous request)
            cookie_tuples[1] = ("ctck", self.ctck)
            self._add_cookies(cookie_tuples)

            payload = {
                "__VIEWSTATE": aspnet_fields['viewstate'],
                "__VIEWSTATEGENERATOR": aspnet_fields['viewstategen'],
                "__EVENTVALIDATION": aspnet_fields['eventvalidation'],
                "Fm_Action": "09", "Frm_Type": "", "Frm_No": "", "F_ID": "",
                "XmlPriPrm": xml_pri_prm.replace('\n', ''),
                "XmlPubPrm": xml_pub_prm_template.format(0, 0).replace('\n', ''),
                "XmlMoredi": "<Root/>",
                "F9999": "", "HelpCode": "", "Ref1": "", "Ref2": "", "Ref3": "",
                "Ref4": "", "Ref5": "", "NameH": "", "FacNoH": "", "GrpNoH": "",
                "TicketTextBox": self.report_ticket, "RepSrc": "", "ShowError": "0",
                "TxtMiddle": "<r/>", "tbExcel": "", "txtuqid": "", "ex": ""
            }

            post_url = f'https://golestan.ikiu.ac.ir/Forms/F0202_PROCESS_REP_FILTER/F0202_01_PROCESS_REP_FILTER_DAT.ASPX?r={self.rnd}&fid=1%3b102&b=10&l=1&tck={self.tck}&&lastm=20230828062456'
            post_resp = self.session.post(post_url, headers=self.headers, data=payload)

            xml_string = self._extract_xmldat(post_resp.text)
            if xml_string:
                results_data['unavailable'] = xml_string
                print("✅ Unavailable courses data retrieved")
            else:
                print("❌ Failed to extract unavailable courses data")

        return results_data

    def fetch_student_info(self):
        """
        Scrape the 'اطلاعات جامع دانشجو' (Comprehensive Student Information) page.

        Returns:
            tuple: (Student, semester_ids, aspnet_fields)
              - Student: populated student information model
              - semester_ids: list of codes for each academic semester found
              - aspnet_fields: ASP.NET session/form fields, to be used for follow-up requests
        """

        self.rnd = random()
        get_url = f"https://golestan.ikiu.ac.ir/Forms/F1802_PROCESS_MNG_STDJAMEHMON/F1802_01_PROCESS_MNG_STDJAMEHMON_Dat.aspx?r={self.rnd}&fid=0;12310&b=10&l=1&tck={self.tck}&&lastm=20250906103728"
        get_resp = self.session.get(get_url, headers=self.headers)
        aspnet_fields = self._extract_aspnet_fields(get_resp.text)
        ticket = aspnet_fields['ticket']

        self.seq += 1
        cookie_tuples = [
            ("ASP.NET_SessionId", self.session_id),
            ("f", '12310'), ("ft", '0'), ("lt", self.lt),
            ("seq", str(self.seq)), ("sno", ""), ("stdno", ""),
            ("su", '3'), ("u", self.u)
        ]
        self._add_cookies(cookie_tuples)

        payload = {
            '__VIEWSTATE': aspnet_fields['viewstate'],
            '__VIEWSTATEGENERATOR': aspnet_fields['viewstategen'],
            '__EVENTVALIDATION': aspnet_fields['eventvalidation'],
            'Fm_Action': '00', "Frm_Type": "", "Frm_No": "",
            "TicketTextBox": ticket, "XMLStdHlp": "",
            "TxtMiddle": "<r/>", 'ex': ''
        }

        post_url = f"https://golestan.ikiu.ac.ir/Forms/F1802_PROCESS_MNG_STDJAMEHMON/F1802_01_PROCESS_MNG_STDJAMEHMON_Dat.aspx?r={self.rnd}&fid=0%3b12310&b=10&l=1&tck={self.tck}&&lastm=20250906103728"
        post_resp = self.session.post(post_url, headers=self.headers, data=payload)
        aspnet_fields = self._extract_aspnet_fields(post_resp.text)
        ticket = aspnet_fields['ticket']

        payload = {
            '__VIEWSTATE': aspnet_fields['viewstate'],
            '__VIEWSTATEGENERATOR': aspnet_fields['viewstategen'],
            '__EVENTVALIDATION': aspnet_fields['eventvalidation'],
            'Fm_Action': '08', "Frm_Type": "", "Frm_No": "",
            "TicketTextBox": ticket, "XMLStdHlp": "",
            "TxtMiddle": f'<r F41251="{self.username}" F01951="" F02001=""/>', 'ex': ''
        }

        post_url = f"https://golestan.ikiu.ac.ir/Forms/F1802_PROCESS_MNG_STDJAMEHMON/F1802_01_PROCESS_MNG_STDJAMEHMON_Dat.aspx?r={self.rnd}&fid=0%3b12310&b=10&l=1&tck={self.tck}&&lastm=20250906103728"
        post_resp = self.session.post(post_url, headers=self.headers, data=payload)
        aspnet_fields = self._extract_aspnet_fields(post_resp.text)

        # Parse student info
        student = parse_student_info(post_resp.text)
        student.student_id = self.username

        # Extract semester IDs for later requests
        semester_ids = extract_semester_ids(post_resp.text)

        return student, semester_ids, aspnet_fields

    def fetch_semester_courses(self, semester_id, aspnet_fields):
        """
        Fetch course details for a single semester, passing ASP.NET form fields.

        Args:
            semester_id: Semester code (e.g., '4021')
            aspnet_fields: ASP.NET hidden field values (dict)

        Returns:
            (SemesterRecord, next_results): SemesterRecord object and updated aspnet_fields for next request
        """

        payload = {
            '__VIEWSTATE': aspnet_fields['viewstate'],
            '__VIEWSTATEGENERATOR': aspnet_fields['viewstategen'],
            '__EVENTVALIDATION': aspnet_fields['eventvalidation'],
            'Fm_Action': '80', "Frm_Type": "", "Frm_No": "",
            "TicketTextBox": aspnet_fields['ticket'] , "XMLStdHlp": "",
            "TxtMiddle": f'<r F41251="{self.username}" F01951="" F02001="" F43501="{str(semester_id)}"/>', 'ex': ''
        }

        semester_url = f"https://golestan.ikiu.ac.ir/Forms/F1802_PROCESS_MNG_STDJAMEHMON/F1802_01_PROCESS_MNG_STDJAMEHMON_Dat.aspx?r={self.rnd}&fid=0%3b12310&b=10&l=1&tck={self.tck}&&lastm=20250906103728"
        resp = self.session.post(semester_url, headers=self.headers, data=payload)
        next_results = self._extract_aspnet_fields(resp.text)

        # Parse the response to extract semester and course data
        semester_record = parse_semester_data(resp.text)

        return semester_record, next_results

def get_courses(db=None, status='both', username=None, password=None):
    """
    Fetch course data from Golestan and store to database.

    Args:
        db: Existing CourseDatabase instance (if None, creates new one)
        status: 'available', 'unavailable', or 'both'
        username: Login username (defaults to env USERNAME)
        password: Login password (defaults to env PASSWORD)
    """
    from app.data.database import CourseDatabase

    # Create new instance only if not provided
    if db is None:
        db = CourseDatabase()

    golestan = GolestanSession()

    try:
        if not golestan.authenticate(username, password):
            raise RuntimeError("Authentication failed")

        results = golestan.fetch_courses(status)

        # Parse courses
        available_courses = None
        unavailable_courses = None

        if 'available' in results:
            available_courses = parse_courses_from_xml(results['available'])
            # Count actual courses (nested in faculty -> department structure)
            available_count = sum(
                len(courses)
                for faculty in available_courses.values()
                for courses in faculty.values()
            )
            print(f"✓ Parsed {available_count} available courses")

        if 'unavailable' in results:
            unavailable_courses = parse_courses_from_xml(results['unavailable'])
            # Count actual courses
            unavailable_count = sum(
                len(courses)
                for faculty in unavailable_courses.values()
                for courses in faculty.values()
            )
            print(f"✓ Parsed {unavailable_count} unavailable courses")


        # Store to database
        db.store_courses(available_courses, unavailable_courses)

    finally:
        golestan.session.close()

<<<<<<< HEAD

def get_student_record(username=None, password=None, db=None):
    """
    Fetches student info, semesters, and courses as full transcript.
    Returns a Student object with all semesters and courses populated.

    Args:
        username: Student username for authentication
        password: Student password for authentication
        db: Optional StudentDatabase instance. If provided and student_id matches,
            it will be used. Otherwise, a new instance will be created.

    Returns:
        Student object with all data populated
    """
    golestan = GolestanSession()
    try:
        if not golestan.authenticate(username, password):
            raise RuntimeError("Authentication failed")

        # Fetch personal info
        student, semester_ids, aspnet_fields = golestan.fetch_student_info()

        print(f"📋 Semesters: {', '.join(semester_ids)} for student {student.name}")

        # Create or validate database instance
        if db is None or db.student_id != student.student_id:
            # Create new database instance for this student
            if db is not None:
                print(f"⚠️  Student ID mismatch: Database is for '{db.student_id}', "
                      f"creating new instance for '{student.student_id}'")
            db = StudentDatabase(student.student_id)

        # Fetch each semester and add to student
        for semester_id in semester_ids:
            semester_record, aspnet_fields = golestan.fetch_semester_courses(semester_id, aspnet_fields)
            if semester_record:
                student.semesters.append(semester_record)
                print(
                    f"✅ Semester {semester_id}: {len(semester_record.courses)} courses, GPA: {semester_record.semester_gpa}")
            else:
                print(f"❌ Failed to fetch semester {semester_id}")

        # Check if student already exists
        if db.student_exists():
            print(f"Student {student.student_id} already exists. Updating...")
        else:
            print(f"Creating new record for student {student.student_id}...")

        # Save student (this will update if exists)
        db.save_student(student)

        return student

    finally:
        golestan.session.close()

# Usage example
if __name__ == "__main__":
    student = get_student_record()
=======
if __name__ == "__main__":
    # Example usage
    db = CourseDatabase()
    courses = get_courses(db, status='both')
    print("✅ Course fetching complete!")
>>>>>>> 26766a5a
<|MERGE_RESOLUTION|>--- conflicted
+++ resolved
@@ -6,14 +6,9 @@
 from dotenv import load_dotenv
 from requests.cookies import create_cookie
 from pathlib import Path
-<<<<<<< HEAD
 from app.data.student_db import StudentDatabase
 from app.scrapers.requests_scraper.parsers import parse_courses_from_xml, parse_student_info, parse_semester_data, extract_semester_ids
-=======
->>>>>>> 26766a5a
 import os
-from app.data.database import CourseDatabase
-from app.scrapers.requests_scraper.xml_parser import parse_courses_from_xml
 from app.captcha_solver.predict import predict
 
 class GolestanSession:
@@ -85,7 +80,7 @@
 
         self.username = username or os.getenv("USERNAME")
         password = password or os.getenv("PASSWORD")
-        print(username, password)
+
         # Get session ID
         url = "https://golestan.ikiu.ac.ir/_templates/unvarm/unvarm.aspx?typ=1"
         response = self.session.get(url, headers=self.headers)
@@ -218,8 +213,8 @@
         ]
         self._add_cookies(cookie_tuples)
 
-        self.rnd = random()
-        get_url = f'https://golestan.ikiu.ac.ir/Forms/F0202_PROCESS_REP_FILTER/F0202_01_PROCESS_REP_FILTER_DAT.ASPX?r={self.rnd}&fid=1;102&b=10&l=1&tck={self.tck}&&lastm=20230828062456'
+        rnd = random()
+        get_url = f'https://golestan.ikiu.ac.ir/Forms/F0202_PROCESS_REP_FILTER/F0202_01_PROCESS_REP_FILTER_DAT.ASPX?r={rnd}&fid=1;102&b=10&l=1&tck={self.tck}&&lastm=20230828062456'
         get_resp = self.session.get(get_url, headers=self.headers)
         aspnet_fields = self._extract_aspnet_fields(get_resp.text)
         ticket = aspnet_fields['ticket']
@@ -246,7 +241,7 @@
             "TxtMiddle": "<r/>", "tbExcel": "", "txtuqid": "", "ex": ""
         }
 
-        post_url = f'https://golestan.ikiu.ac.ir/Forms/F0202_PROCESS_REP_FILTER/F0202_01_PROCESS_REP_FILTER_DAT.ASPX?r={self.rnd}&fid=1%3b102&b=10&l=1&tck={self.tck}&&lastm=20230828062456'
+        post_url = f'https://golestan.ikiu.ac.ir/Forms/F0202_PROCESS_REP_FILTER/F0202_01_PROCESS_REP_FILTER_DAT.ASPX?r={rnd}&fid=1%3b102&b=10&l=1&tck={self.tck}&&lastm=20230828062456'
         post_resp = self.session.post(post_url, headers=self.headers, data=payload)
 
         aspnet_fields = self._extract_aspnet_fields(post_resp.text)
@@ -286,7 +281,7 @@
                 "TxtMiddle": "<r/>", "tbExcel": "", "txtuqid": "", "ex": ""
             }
 
-            post_url = f'https://golestan.ikiu.ac.ir/Forms/F0202_PROCESS_REP_FILTER/F0202_01_PROCESS_REP_FILTER_DAT.ASPX?r={self.rnd}&fid=1%3b102&b=10&l=1&tck={self.tck}&&lastm=20230828062456'
+            post_url = f'https://golestan.ikiu.ac.ir/Forms/F0202_PROCESS_REP_FILTER/F0202_01_PROCESS_REP_FILTER_DAT.ASPX?r={rnd}&fid=1%3b102&b=10&l=1&tck={self.tck}&&lastm=20230828062456'
             post_resp = self.session.post(post_url, headers=self.headers, data=payload)
 
             xml_string = self._extract_xmldat(post_resp.text)
@@ -323,7 +318,7 @@
                 "TxtMiddle": "<r/>", "tbExcel": "", "txtuqid": "", "ex": ""
             }
 
-            post_url = f'https://golestan.ikiu.ac.ir/Forms/F0202_PROCESS_REP_FILTER/F0202_01_PROCESS_REP_FILTER_DAT.ASPX?r={self.rnd}&fid=1%3b102&b=10&l=1&tck={self.tck}&&lastm=20230828062456'
+            post_url = f'https://golestan.ikiu.ac.ir/Forms/F0202_PROCESS_REP_FILTER/F0202_01_PROCESS_REP_FILTER_DAT.ASPX?r={rnd}&fid=1%3b102&b=10&l=1&tck={self.tck}&&lastm=20230828062456'
             post_resp = self.session.post(post_url, headers=self.headers, data=payload)
 
             xml_string = self._extract_xmldat(post_resp.text)
@@ -427,7 +422,63 @@
 
         return semester_record, next_results
 
-def get_courses(db=None, status='both', username=None, password=None):
+def get_student_record(username=None, password=None, db=None):
+    """
+    Fetches student info, semesters, and courses as full transcript.
+    Returns a Student object with all semesters and courses populated.
+
+    Args:
+        username: Student username for authentication
+        password: Student password for authentication
+        db: Optional StudentDatabase instance. If provided and student_id matches,
+            it will be used. Otherwise, a new instance will be created.
+
+    Returns:
+        Student object with all data populated
+    """
+    golestan = GolestanSession()
+    try:
+        if not golestan.authenticate(username, password):
+            raise RuntimeError("Authentication failed")
+
+        # Fetch personal info
+        student, semester_ids, aspnet_fields = golestan.fetch_student_info()
+
+        print(f"📋 Semesters: {', '.join(semester_ids)} for student {student.name}")
+
+        # Create or validate database instance
+        if db is None or db.student_id != student.student_id:
+            # Create new database instance for this student
+            if db is not None:
+                print(f"⚠️  Student ID mismatch: Database is for '{db.student_id}', "
+                      f"creating new instance for '{student.student_id}'")
+            db = StudentDatabase(student.student_id)
+
+        # Fetch each semester and add to student
+        for semester_id in semester_ids:
+            semester_record, aspnet_fields = golestan.fetch_semester_courses(semester_id, aspnet_fields)
+            if semester_record:
+                student.semesters.append(semester_record)
+                print(
+                    f"✅ Semester {semester_id}: {len(semester_record.courses)} courses, GPA: {semester_record.semester_gpa}")
+            else:
+                print(f"❌ Failed to fetch semester {semester_id}")
+
+        # Check if student already exists
+        if db.student_exists():
+            print(f"Student {student.student_id} already exists. Updating...")
+        else:
+            print(f"Creating new record for student {student.student_id}...")
+
+        # Save student (this will update if exists)
+        db.save_student(student)
+
+        return student
+
+    finally:
+        golestan.session.close()
+
+def get_courses(status='both', username=None, password=None, db=None):
     """
     Fetch course data from Golestan and store to database.
 
@@ -437,7 +488,7 @@
         username: Login username (defaults to env USERNAME)
         password: Login password (defaults to env PASSWORD)
     """
-    from app.data.database import CourseDatabase
+    from app.data.courses_db import CourseDatabase
 
     # Create new instance only if not provided
     if db is None:
@@ -480,73 +531,4 @@
         db.store_courses(available_courses, unavailable_courses)
 
     finally:
-        golestan.session.close()
-
-<<<<<<< HEAD
-
-def get_student_record(username=None, password=None, db=None):
-    """
-    Fetches student info, semesters, and courses as full transcript.
-    Returns a Student object with all semesters and courses populated.
-
-    Args:
-        username: Student username for authentication
-        password: Student password for authentication
-        db: Optional StudentDatabase instance. If provided and student_id matches,
-            it will be used. Otherwise, a new instance will be created.
-
-    Returns:
-        Student object with all data populated
-    """
-    golestan = GolestanSession()
-    try:
-        if not golestan.authenticate(username, password):
-            raise RuntimeError("Authentication failed")
-
-        # Fetch personal info
-        student, semester_ids, aspnet_fields = golestan.fetch_student_info()
-
-        print(f"📋 Semesters: {', '.join(semester_ids)} for student {student.name}")
-
-        # Create or validate database instance
-        if db is None or db.student_id != student.student_id:
-            # Create new database instance for this student
-            if db is not None:
-                print(f"⚠️  Student ID mismatch: Database is for '{db.student_id}', "
-                      f"creating new instance for '{student.student_id}'")
-            db = StudentDatabase(student.student_id)
-
-        # Fetch each semester and add to student
-        for semester_id in semester_ids:
-            semester_record, aspnet_fields = golestan.fetch_semester_courses(semester_id, aspnet_fields)
-            if semester_record:
-                student.semesters.append(semester_record)
-                print(
-                    f"✅ Semester {semester_id}: {len(semester_record.courses)} courses, GPA: {semester_record.semester_gpa}")
-            else:
-                print(f"❌ Failed to fetch semester {semester_id}")
-
-        # Check if student already exists
-        if db.student_exists():
-            print(f"Student {student.student_id} already exists. Updating...")
-        else:
-            print(f"Creating new record for student {student.student_id}...")
-
-        # Save student (this will update if exists)
-        db.save_student(student)
-
-        return student
-
-    finally:
-        golestan.session.close()
-
-# Usage example
-if __name__ == "__main__":
-    student = get_student_record()
-=======
-if __name__ == "__main__":
-    # Example usage
-    db = CourseDatabase()
-    courses = get_courses(db, status='both')
-    print("✅ Course fetching complete!")
->>>>>>> 26766a5a
+        golestan.session.close()